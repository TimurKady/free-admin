--- conflicted
+++ resolved
@@ -13,22 +13,13 @@
 
 from .orm import ExampleORMConfig
 from .main import ExampleApplication
-<<<<<<< HEAD
 from .routers import ExampleRouterAggregator
-=======
-from .routers import ExampleAdminRouters
->>>>>>> 800700a9
 from .settings import ExampleSettings
 
 __all__ = [
     "ExampleApplication",
-<<<<<<< HEAD
     "ExampleORMConfig",
     "ExampleRouterAggregator",
-=======
-    "ExampleAdminRouters",
-    "ExampleORMConfig",
->>>>>>> 800700a9
     "ExampleSettings",
 ]
 
