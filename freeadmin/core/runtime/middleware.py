--- conflicted
+++ resolved
@@ -59,38 +59,6 @@
 
         rel = path[len(self.prefix) :] or "/"
 
-<<<<<<< HEAD
-        if self._login_path is None:
-            self._login_path = await system_config.get_or_default(
-                SettingsKey.LOGIN_PATH
-            )
-            self._logout_path = await system_config.get_or_default(
-                SettingsKey.LOGOUT_PATH
-            )
-            self._setup_path = await system_config.get_or_default(
-                SettingsKey.SETUP_PATH
-            )
-            self._static_path = await system_config.get_or_default(
-                SettingsKey.STATIC_PATH
-            )
-            self._session_key = await system_config.get_or_default(
-                SettingsKey.SESSION_KEY
-            )
-
-        assert (
-            self._login_path is not None
-            and self._logout_path is not None
-            and self._setup_path is not None
-            and self._static_path is not None
-            and self._session_key is not None
-        )
-
-        login_path = self._login_path
-        logout_path = self._logout_path
-        setup_path = self._setup_path
-        static_path = self._static_path
-        session_key = self._session_key
-=======
         login_path = await system_config.get_or_default(SettingsKey.LOGIN_PATH)
         logout_path = await system_config.get_or_default(SettingsKey.LOGOUT_PATH)
         setup_path = await system_config.get_or_default(SettingsKey.SETUP_PATH)
@@ -103,7 +71,6 @@
         self._setup_path = setup_path
         self._static_path = static_path
         self._session_key = session_key
->>>>>>> 2a55d353
 
         if (
             rel.startswith(login_path)
